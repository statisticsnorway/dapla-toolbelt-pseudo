--- conflicted
+++ resolved
@@ -49,11 +49,7 @@
             bash -o pipefail -c "poetry version | cut -f 2 -d' '"
 
       - name: Bump version for developmental release
-<<<<<<< HEAD
-        if: '! steps.check-version.outputs.tag'
-=======
         if: (!steps.check-version.outputs.tag)
->>>>>>> abf89bb9
         run: |
           poetry version patch &&
           version=$(poetry version | awk '{ print $2 }') &&
