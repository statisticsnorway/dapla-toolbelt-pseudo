--- conflicted
+++ resolved
@@ -153,8 +153,4 @@
           SONAR_TOKEN: ${{ secrets.SONAR_TOKEN }}
         # No need to run SonarCloud analysis if dependabot update or token not defined
         if: env.SONAR_TOKEN != '' && (github.actor != 'dependabot[bot]')
-<<<<<<< HEAD
-        uses: SonarSource/sonarcloud-github-action@v2.2.0
-=======
-        uses: SonarSource/sonarcloud-github-action@v3.0.0
->>>>>>> b394a8f7
+        uses: SonarSource/sonarcloud-github-action@v3.0.0