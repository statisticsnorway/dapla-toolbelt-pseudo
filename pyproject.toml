[tool.poetry]
name = "dapla-toolbelt-pseudo"
<<<<<<< HEAD
version = "4.1.2"
=======
version = "4.2.2"
>>>>>>> 1854afb0
description = "Pseudonymization extensions for Dapla"
authors = ["Dapla Developers <dapla-platform-developers@ssb.no>"]
license = "MIT"
readme = "README.md"
homepage = "https://github.com/statisticsnorway/dapla-toolbelt-pseudo"
repository = "https://github.com/statisticsnorway/dapla-toolbelt-pseudo"
documentation = "https://statisticsnorway.github.io/dapla-toolbelt-pseudo"
packages = [{ include = "dapla_pseudo", from = "src" }]
classifiers = ["Development Status :: 4 - Beta"]

[tool.poetry.urls]
Changelog = "https://github.com/statisticsnorway/dapla-toolbelt-pseudo/releases"

[tool.poetry.dependencies]
python = ">=3.10, <3.13" # This needs to be pinned in sync with SciPy.
pydantic = ">=2.0"
numpy = ">=1.26.4"
pyhumps = ">=3.8.0"
types-requests = ">=2.28.11"
pandas-stubs = ">=1.5.3.230304"
puremagic = ">=1.15"
python-ulid = ">=2.2.0"
cryptography = ">41.0.0"
dapla-auth-client = ">=1.0.1"
fsspec = ">=2023.5.0"
polars = ">=1.31.0"
pygments = ">2.15.0"
click = ">=8.0.1"
ssb-datadoc-model = "^7.0.2"
dapla-toolbelt-metadata = "^0.8.5"
cloudpathlib = { extras = ["gs"], version = ">=0.17.0" }
pyarrow = ">=14.0.2"
orjson = ">=3.10.1"
wcmatch = ">=8.5.1"
msgspec = ">=0.18.6"
aiohttp = ">=3.10.5"
aiohttp-retry = ">=2.9.1"
pytest-asyncio = ">=0.24.0"
gcsfs = "^2025.5.1"
deprecated = ">=1.2.18"
types-deprecated = ">=1.2.15.20250304"

[tool.poetry.group.test.dependencies]
typeguard = ">=2.13.3"

[tool.poetry.group.dev.dependencies]
pytest-cases = ">=3.8.5"
pytest-mock = ">=3.14"
pygments = ">=2.10.0"
black = { extras = ["jupyter"], version = ">=23.1.0" }
coverage = { extras = ["toml"], version = ">=6.2" }
darglint = ">=1.8.1"
furo = ">=2021.11.12"
mypy = ">=0.930"
pre-commit = ">=2.16.0"
pre-commit-hooks = ">=4.1.0"
ruff = ">=0.3.1"
pytest = ">=6.2.5"
sphinx = ">=6.2.1"
sphinx-autobuild = ">=2021.3.14"
sphinx-autodoc-typehints = ">=1.24.0"
sphinx-click = ">=3.0.2"
typeguard = ">=2.13.3"
xdoctest = { extras = ["colors"], version = ">=0.15.10" }
myst-parser = { version = ">=0.16.1" }
ipykernel = ">=6.0.0"
mock = ">=4.0.3"
pandas-stubs = ">=1.5.3.230304"
nbstripout = ">=0.6.1"
ipython = ">=8.11.0"
jupyterlab = ">=4.0.0"
google-auth = ">= 2.25.2"


[tool.pytest.ini_options]
pythonpath = ["src"]

[tool.coverage.paths]
source = ["src", "*/site-packages"]
tests = ["tests", "*/tests"]

[tool.coverage.run]
branch = true
source = ["dapla_pseudo", "tests"]
relative_files = true

[tool.coverage.report]
show_missing = true
fail_under = 50

[tool.mypy]
strict = true
warn_unreachable = true
pretty = true
show_column_numbers = true
show_error_context = true
disallow_untyped_decorators = false
plugins = ["pydantic.mypy"]

[[tool.mypy.overrides]]
# Allow missing type hints in third-party libraries without type information.
module = [
    'google.auth.exceptions',
    'gcsfs',
    'gcsfs.core',
    'dapla',
    'fsspec',
    'fsspec.spec',
    'typeguard',
    'puremagic',
    'google.*',
    'google.oauth2',
    'pytest_cases',
    'pytest_mock'
]
ignore_missing_imports = true
disallow_untyped_calls = false

[[tool.mypy.overrides]]
module = "dapla_pseudo.tests.*"
disallow_untyped_defs = true


[tool.ruff]
force-exclude = true  # Apply excludes to pre-commit
show-fixes = true
src = ["src", "tests"]
target-version = "py310"  # Minimum Python version supported
include = ["*.py", "*.pyi", "**/pyproject.toml", "*.ipynb"]
extend-exclude = [
    "__pycache__",
    "old",
    ".ipynb_checkpoints",
    "noxfile.py",
    "docs/conf.py",
]

# Ruff rules may be customized as desired: https://docs.astral.sh/ruff/rules/
[tool.ruff.lint]
select = [
    "A",    # prevent using keywords that clobber python builtins
    "ANN",  # check type annotations
    "B",    # bugbear: security warnings
    "D",    # documentation
    "E",    # pycodestyle
    "F",    # pyflakes
    "ISC",  # implicit string concatenation
    "I",    # sort imports
    "UP",   # alert you when better syntax is available in your python version
    "RUF",  # the ruff developer's own rules
]
ignore = [
    "ANN101", # Supress missing-type-self.
    "ANN102", # Supress missing-type-cls.
    "ANN202", # Don't require return type annotation for private functions.
    "ANN401", # Allow type annotation with type Any.
    "D100",   # Supress undocumented-public-module. Only doc of public api required.
    "E402",   # Supress module-import-not-at-top-of-file, needed in jupyter notebooks.
    "E501",   # Supress line-too-long warnings: trust black's judgement on this one.
]

[tool.ruff.lint.isort]
force-single-line = true

[tool.ruff.lint.mccabe]
max-complexity = 15

[tool.ruff.lint.pydocstyle]
convention = "google"  # You can also use "numpy".

[tool.ruff.lint.pep8-naming]
classmethod-decorators = ["classmethod", "validator", "root_validator", "pydantic.validator"]

[tool.ruff.lint.per-file-ignores]
"*/__init__.py" = ["F401"]
"**/tests/**" = [
    # asserts are encouraged in pytest
    "S101",
    # return annotations don't add value for test functions
    "ANN201",
    # docstrings are overkill for test functions
    "D100",
    "D101",
    "D102",
    "D103",
]

[build-system]
requires = ["poetry-core>=1.0.0"]
build-backend = "poetry.core.masonry.api"<|MERGE_RESOLUTION|>--- conflicted
+++ resolved
@@ -1,10 +1,6 @@
 [tool.poetry]
 name = "dapla-toolbelt-pseudo"
-<<<<<<< HEAD
-version = "4.1.2"
-=======
 version = "4.2.2"
->>>>>>> 1854afb0
 description = "Pseudonymization extensions for Dapla"
 authors = ["Dapla Developers <dapla-platform-developers@ssb.no>"]
 license = "MIT"
