"""Type declarations for dapla-toolbelt-pseudo."""

import io
from pathlib import Path
from typing import TypeAlias

import fsspec
import gcsfs
import pandas as pd

<<<<<<< HEAD
BinaryFileDecl = t.Union[
    io.BufferedReader,
    fsspec.spec.AbstractBufferedFile,
    gcsfs.core.GCSFile,
]
DatasetDecl = pd.DataFrame | BinaryFileDecl | str | Path
FileLikeDatasetDecl = BinaryFileDecl | str | Path
FileSpecDecl = tuple[t.Optional[str], BinaryFileDecl | str, str]
=======
from dapla_pseudo.v1.api_models import Field

FieldDecl: TypeAlias = str | dict[str, str] | Field
BinaryFileDecl: TypeAlias = (
    io.BufferedReader | fsspec.spec.AbstractBufferedFile | gcsfs.core.GCSFile
)

DatasetDecl: TypeAlias = pd.DataFrame | BinaryFileDecl | str | Path
FileLikeDatasetDecl: TypeAlias = BinaryFileDecl | str | Path
FileSpecDecl: TypeAlias = tuple[str | None, BinaryFileDecl | str, str]
>>>>>>> abf89bb9
# FileSpecDecl is derived from the "files" argument in multi-part requests from the "Requests"-library
# The tuple semantically means: ('filename', fileobj, 'content_type')
# See "files" in https://requests.readthedocs.io/en/latest/api/#requests.request<|MERGE_RESOLUTION|>--- conflicted
+++ resolved
@@ -2,33 +2,18 @@
 
 import io
 from pathlib import Path
-from typing import TypeAlias
 
 import fsspec
 import gcsfs
 import pandas as pd
 
-<<<<<<< HEAD
-BinaryFileDecl = t.Union[
-    io.BufferedReader,
-    fsspec.spec.AbstractBufferedFile,
-    gcsfs.core.GCSFile,
-]
-DatasetDecl = pd.DataFrame | BinaryFileDecl | str | Path
-FileLikeDatasetDecl = BinaryFileDecl | str | Path
-FileSpecDecl = tuple[t.Optional[str], BinaryFileDecl | str, str]
-=======
-from dapla_pseudo.v1.api_models import Field
-
-FieldDecl: TypeAlias = str | dict[str, str] | Field
-BinaryFileDecl: TypeAlias = (
+BinaryFileDecl = (
     io.BufferedReader | fsspec.spec.AbstractBufferedFile | gcsfs.core.GCSFile
 )
 
-DatasetDecl: TypeAlias = pd.DataFrame | BinaryFileDecl | str | Path
-FileLikeDatasetDecl: TypeAlias = BinaryFileDecl | str | Path
-FileSpecDecl: TypeAlias = tuple[str | None, BinaryFileDecl | str, str]
->>>>>>> abf89bb9
+DatasetDecl = pd.DataFrame | BinaryFileDecl | str | Path
+FileLikeDatasetDecl = BinaryFileDecl | str | Path
+FileSpecDecl = tuple[str | None, BinaryFileDecl | str, str]
 # FileSpecDecl is derived from the "files" argument in multi-part requests from the "Requests"-library
 # The tuple semantically means: ('filename', fileobj, 'content_type')
 # See "files" in https://requests.readthedocs.io/en/latest/api/#requests.request