"""Module that implements a client abstraction that makes it easy to communicate with the Dapla Pseudo Service REST API."""

import mimetypes
import os
import typing as t

import requests
from dapla import AuthClient

from dapla_pseudo.models import APIModel
from dapla_pseudo.v1.models import DepseudonymizeFileRequest
from dapla_pseudo.v1.models import Mimetypes
from dapla_pseudo.v1.models import PseudoFunction
from dapla_pseudo.v1.models import PseudoKeyset
from dapla_pseudo.v1.models import PseudonymizeFileRequest
from dapla_pseudo.v1.models import RepseudonymizeFileRequest

from ..types import _BinaryFileDecl
from ..types import _FileSpecDecl


class PseudoClient:
    """Client for interacting with the Dapla Pseudo Service REST API."""

    PSEUDONYMIZE_FILE_ENDPOINT = "pseudonymize/file"

    def __init__(
        self,
        pseudo_service_url: t.Optional[str] = None,
        auth_token: t.Optional[str] = None,
    ):
        """Use a default url for dapla-pseudo-service if not explicitly set."""
        self.pseudo_service_url = (
            "http://dapla-pseudo-service.dapla.svc.cluster.local" if pseudo_service_url is None else pseudo_service_url
        )
        self.static_auth_token = auth_token

    def __auth_token(self) -> str:
        return str(AuthClient.fetch_personal_token()) if self.static_auth_token is None else str(self.static_auth_token)

    def pseudonymize_file(
        self,
        pseudonymize_request: PseudonymizeFileRequest,
        data: _BinaryFileDecl,
        timeout: t.Optional[int],
        stream: bool = False,
        name: t.Optional[str] = None,
    ) -> requests.Response:
        """Pseudonymize data from a file-like object.

        Choose between streaming the result back, or storing it as a file in GCS (by providing a `targetUri`).

        Notice that you can specify the `targetContentType` if you want to convert to either of the supported file
        formats. E.g. your source could be a CSV file and the result could be a JSON file.

        Reduce transmission times by applying compression both to the source and target files.
        Specify `compression` if you want the result to be a zipped (and optionally) encrypted archive.

        Pseudonymization will be applied according to a list of "rules" that target the fields of the file being
        processed. Each rule defines a `pattern` (as a glob
        (https://docs.oracle.com/javase/tutorial/essential/io/fileOps.html#glob)) that identifies one or multiple
        fields, and a `func` that will be applied to the matching fields. Rules are processed in the order they are
        defined, and only the first matching rule will be applied (thus: rule ordering is important).

        Pseudo rules will most times refer to crypto keys. You can provide your own keys to use (via the `keysets`
        param) or use one of the predefined keys: `ssb-common-key-1` or `ssb-common-key-2`.

        See https://dapla-pseudo-service.staging-bip-app.ssb.no/api-docs/redoc#tag/Pseudo-operations/operation/pseudonymizeFile

        :param pseudonymize_request: the request to send to Dapla Pseudo Service
        :param data: file handle that should be pseudonymized
        :param timeout: connection and read timeout, see
            https://requests.readthedocs.io/en/latest/user/advanced/?highlight=timeout#timeouts
        :param stream: set to true if the results should be chunked into pieces, e.g. if you operate on large files.
        :param name: optional name for logging purposes
        :return: pseudonymized data
        """
        return self._post_to_file_endpoint(
            self.PSEUDONYMIZE_FILE_ENDPOINT,
            pseudonymize_request,
            data,
            self._extract_name(data, pseudonymize_request.target_content_type, name),
            pseudonymize_request.target_content_type,
            timeout,
            stream,
        )

    def _extract_name(self, data: t.BinaryIO, content_type: Mimetypes, name: t.Optional[str]) -> str:
        if name is None:
            try:
                name = data.name
            except AttributeError:
                # Fallback to default name
                name = "unknown"

        if not name.endswith(".json") and content_type is Mimetypes.JSON:
            name = f"{name}.json"  # Pseudo service expects a file extension

        if "/" in name:
            name = name.split("/")[-1]  # Pseudo service expects a file name, not a path

        return name

    def depseudonymize_file(
        self,
        depseudonymize_request: DepseudonymizeFileRequest,
        file_path: str,
        timeout: t.Optional[int],
        stream: bool = False,
    ) -> requests.Response:
        """Depseudonymize a file (JSON or CSV - or a zip with potentially multiple such files) by uploading the file.

        Notice that only certain whitelisted users can depseudonymize data.

        Choose between streaming the result back, or storing it as a file in GCS (by providing a `targetUri`).

        Notice that you can specify the `targetContentType` if you want to convert to either of the supported file
        formats. E.g. your source could be a CSV file and the result could be a JSON file.

        Reduce transmission times by applying compression both to the source and target files.
        Specify `compression` if you want the result to be a zipped (and optionally) encrypted archive.

        Depseudonymization will be applied according to a list of "rules" that target the fields of the file being
        processed. Each rule defines a `pattern` (as a
        glob (https://docs.oracle.com/javase/tutorial/essential/io/fileOps.html#glob)) that identifies one or multiple
        fields, and a `func` that will be applied to the matching fields. Rules are processed in the order they are
        defined, and only the first matching rule will be applied (thus: rule ordering is important).

        Pseudo rules will most times refer to crypto keys. You can provide your own keys to use (via the `keysets`
        param) or use one of the predefined keys: `ssb-common-key-1` or `ssb-common-key-2`.

        See https://dapla-pseudo-service.staging-bip-app.ssb.no/api-docs/redoc#tag/Pseudo-operations/operation/depseudonymizeFile

        :param request_json: the request JSON to send to Dapla Pseudo Service
        :param file_path: path to a local file that should be depseudonymized
        :param timeout: connection and read timeout, see
            https://requests.readthedocs.io/en/latest/user/advanced/?highlight=timeout#timeouts
        :param stream: set to true if the results should be chunked into pieces, e.g. if you operate on large files.
        :return: depseudonymized data
        """
        return self._process_file("depseudonymize", depseudonymize_request, file_path, timeout, stream)

    def repseudonymize_file(
        self,
        repseudonymize_request: RepseudonymizeFileRequest,
        file_path: str,
        timeout: t.Optional[int],
        stream: bool = False,
    ) -> requests.Response:
        """Repseudonymize a file (JSON or CSV - or a zip with potentially multiple such files) by uploading the file.

        Repseudonymization is done by first applying depseudonuymization and then pseudonymization to fields of the file.

        Choose between streaming the result back, or storing it as a file in GCS (by providing a `targetUri`).

        Notice that you can specify the `targetContentType` if you want to convert to either of the supported file
        formats. E.g. your source could be a CSV file and the result could be a JSON file.

        Reduce transmission times by applying compression both to the source and target files.
        Specify `compression` if you want the result to be a zipped (and optionally) encrypted archive.

        Repseudonymization will be applied according to a list of "rules" that target the fields of the file being
        processed. Each rule defines a `pattern` (as a
        glob (https://docs.oracle.com/javase/tutorial/essential/io/fileOps.html#glob)) that identifies one or multiple
        fields, and a `func` that will be applied to the matching fields. Rules are processed in the order they are
        defined, and only the first matching rule will be applied (thus: rule ordering is important). Two sets of rules
        are provided: one that defines how to depseudonymize and a second that defines how to pseudonymize. These sets
        of rules are linked to separate keysets.

        Pseudo rules will most times refer to crypto keys. You can provide your own keys to use (via the `keysets`
        param) or use one of the predefined keys: `ssb-common-key-1` or `ssb-common-key-2`.

        See https://dapla-pseudo-service.staging-bip-app.ssb.no/api-docs/redoc#tag/Pseudo-operations/operation/repseudonymizeFile

        :param request_json: the request JSON to send to Dapla Pseudo Service
        :param file_path: path to a local file that should be depseudonymized
        :param timeout: connection and read timeout, see
            https://requests.readthedocs.io/en/latest/user/advanced/?highlight=timeout#timeouts
        :param stream: set to true if the results should be chunked into pieces, e.g. if you operate on large files.
        :return: repseudonymized data
        """
        return self._process_file("repseudonymize", repseudonymize_request, file_path, timeout, stream)

    def _process_file(
        self, operation: str, request: APIModel, file_path: str, timeout: t.Optional[int], stream: bool = False
    ) -> requests.Response:
        file_name = os.path.basename(file_path).split("/")[-1]
        content_type = Mimetypes(mimetypes.MimeTypes().guess_type(file_path)[0])

        with open(file_path, "rb") as f:
<<<<<<< HEAD
            return self._post_to_file_endpoint(f"{operation}/file", request, f, file_name, content_type, stream)

    def _post_to_file_endpoint(
        self, path: str, request: APIModel, data: t.BinaryIO, name: str, content_type: Mimetypes, stream: bool = False
=======
            return self._post_to_pseudo_service(
                f"{operation}/file", request, f, file_name, content_type, timeout, stream
            )

    def _post_to_pseudo_service(
        self,
        path: str,
        request: APIModel,
        data: t.BinaryIO,
        name: str,
        content_type: Mimetypes,
        timeout: t.Optional[int],
        stream: bool = False,
>>>>>>> c868f9cc
    ) -> requests.Response:
        auth_token = self.__auth_token()
        data_spec: _FileSpecDecl = (name, data, content_type)
        request_spec: _FileSpecDecl = (None, request.to_json(), str(Mimetypes.JSON))
        response = requests.post(
            url=f"{self.pseudo_service_url}/{path}",
            headers={
                "Authorization": f"Bearer {auth_token}",
                "Accept-Encoding": "gzip",
            },
            files={
                "data": data_spec,
                "request": request_spec,
            },
            stream=stream,
            timeout=timeout,
        )
        response.raise_for_status()
        return response

    def _post_to_field_endpoint(
        self,
        path: str,
        field_name: str,
        values: list[str],
        pseudo_func: t.Optional[PseudoFunction],
        keyset: t.Optional[PseudoKeyset] = None,
        stream: bool = False,
    ) -> requests.Response:
        request: t.Dict[str, t.Collection[str]] = {"name": field_name, "values": values, "pseudoFunc": str(pseudo_func)}
        if keyset:
            request["keyset"] = {
                "kekUri": keyset.kek_uri,
                "encryptedKeyset": keyset.encrypted_keyset,
                "keysetInfo": keyset.keyset_info,
            }
        response = requests.post(
            url=f"{self.pseudo_service_url}/{path}",
            headers={"Authorization": f"Bearer {self.__auth_token()}", "Content-Type": str(Mimetypes.JSON)},
            json=request,
            stream=stream,
            timeout=30,  # seconds
        )
        response.raise_for_status()
        return response

    def export_dataset(self, request_json: str) -> requests.Response:
        """Export a dataset in GCS to CSV or JSON, and optionally depseudonymize the data.

        The dataset will be archived in an encrypted zip file protected by a user provided password.

        It is possible to specify `columnSelectors`, that allows for partial export, e.g. only specific fields.
        This can be applied as a means to perform data minimization.

        Data is exported and stored to a specific, predefined GCS bucket. This is specified in the application
        configuration and cannot be overridden.

        See https://dapla-pseudo-service.staging-bip-app.ssb.no/api-docs/redoc#tag/Pseudo-operations/operation/export

        :param request_json: the request JSON to send to Dapla Pseudo Service
        :return: JSON response with a reference to the export "job"
        """
        auth_token = self.__auth_token()
        response = requests.post(
            url=f"{self.pseudo_service_url}/export",
            headers={
                "Authorization": f"Bearer {auth_token}",
                "Content-Type": "application/json",
            },
            data=request_json,
            timeout=30,  # seconds
        )
        response.raise_for_status()
        return response<|MERGE_RESOLUTION|>--- conflicted
+++ resolved
@@ -188,26 +188,11 @@
         content_type = Mimetypes(mimetypes.MimeTypes().guess_type(file_path)[0])
 
         with open(file_path, "rb") as f:
-<<<<<<< HEAD
+
             return self._post_to_file_endpoint(f"{operation}/file", request, f, file_name, content_type, stream)
 
     def _post_to_file_endpoint(
-        self, path: str, request: APIModel, data: t.BinaryIO, name: str, content_type: Mimetypes, stream: bool = False
-=======
-            return self._post_to_pseudo_service(
-                f"{operation}/file", request, f, file_name, content_type, timeout, stream
-            )
-
-    def _post_to_pseudo_service(
-        self,
-        path: str,
-        request: APIModel,
-        data: t.BinaryIO,
-        name: str,
-        content_type: Mimetypes,
-        timeout: t.Optional[int],
-        stream: bool = False,
->>>>>>> c868f9cc
+        self, path: str, request: APIModel, data: t.BinaryIO, name: str, content_type: Mimetypes,timeout: t.Optional[int], stream: bool = False
     ) -> requests.Response:
         auth_token = self.__auth_token()
         data_spec: _FileSpecDecl = (name, data, content_type)
