--- conflicted
+++ resolved
@@ -131,11 +131,7 @@
     )
 
     if file_handle is not None:
-<<<<<<< HEAD
-        return _client().pseudonymize_file(pseudonymize_request, file_handle, stream=stream, name=name)
-=======
         return _client().pseudonymize(pseudonymize_request, file_handle, stream=stream, name=name, timeout=timeout)
->>>>>>> c868f9cc
     else:
         return _client()._process_file(
             "pseudonymize", pseudonymize_request, str(dataset), stream=stream, timeout=timeout
