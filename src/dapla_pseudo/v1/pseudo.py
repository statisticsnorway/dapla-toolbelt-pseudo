"""Builder for submitting a pseudonymization request."""

from datetime import date
from typing import ClassVar

import pandas as pd
import polars as pl

from dapla_pseudo.constants import TIMEOUT_DEFAULT
<<<<<<< HEAD
=======
from dapla_pseudo.constants import Env
from dapla_pseudo.constants import MapFailureStrategy
>>>>>>> 82ae1ffd
from dapla_pseudo.constants import PredefinedKeys
from dapla_pseudo.constants import PseudoOperation
from dapla_pseudo.types import FileLikeDatasetDecl
from dapla_pseudo.utils import get_file_data_from_dataset
from dapla_pseudo.v1.baseclasses import _BasePseudonymizer
from dapla_pseudo.v1.baseclasses import _BaseRuleConstructor
from dapla_pseudo.v1.models.core import File
from dapla_pseudo.v1.models.core import HierarchicalDataFrame
from dapla_pseudo.v1.models.core import PseudoFunction
from dapla_pseudo.v1.models.core import PseudoKeyset
from dapla_pseudo.v1.models.core import PseudoRule
from dapla_pseudo.v1.result import Result


class Pseudonymize:
    """Starting point for pseudonymization of datasets.

    This class should not be instantiated, only the static methods should be used.
    """

    dataset: File | pl.DataFrame | HierarchicalDataFrame

    @staticmethod
    def from_pandas(dataframe: pd.DataFrame) -> "Pseudonymize._Pseudonymizer":
        """Initialize a pseudonymization request from a pandas DataFrame."""
        dataset: pl.DataFrame = pl.from_pandas(dataframe)
        if pl.Struct in dataset.dtypes:
            Pseudonymize.dataset = HierarchicalDataFrame(dataset)
        else:
            Pseudonymize.dataset = dataset
        return Pseudonymize._Pseudonymizer()

    @staticmethod
    def from_polars(dataframe: pl.DataFrame) -> "Pseudonymize._Pseudonymizer":
        """Initialize a pseudonymization request from a polars DataFrame."""
        if pl.Struct in dataframe.dtypes:
            Pseudonymize.dataset = HierarchicalDataFrame(dataframe)
        else:
            Pseudonymize.dataset = dataframe
        return Pseudonymize._Pseudonymizer()

    @staticmethod
    def from_file(dataset: FileLikeDatasetDecl) -> "Pseudonymize._Pseudonymizer":
        """Initialize a pseudonymization request from a pandas dataframe read from file.

        Args:
            dataset (FileLikeDatasetDecl): Either a path to the file to be read, or a file handle.

        Returns:
            _Pseudonymizer: An instance of the _Pseudonymizer class.

        Examples:
            # Read from bucket
            from dapla import AuthClient
            from dapla_pseudo import Pseudonymize
            bucket_path = "gs://ssb-staging-dapla-felles-data-delt/felles/smoke-tests/fruits/data.parquet"
            field_selector = Pseudonymize.from_file(bucket_path)

            # Read from local filesystem
            from dapla_pseudo import Pseudonymize

            local_path = "some_file.csv"
            field_selector = Pseudonymize.from_file(local_path))
        """
        file_handle, content_type = get_file_data_from_dataset(dataset)
        Pseudonymize.dataset = File(file_handle, content_type)
        return Pseudonymize._Pseudonymizer()

    class _Pseudonymizer(_BasePseudonymizer):
        """Select one or multiple fields to be pseudonymized."""

        rules: ClassVar[list[PseudoRule]] = []

        def __init__(self, rules: list[PseudoRule] | None = None) -> None:
            """Initialize the class."""
            super().__init__(
                pseudo_operation=PseudoOperation.PSEUDONYMIZE,
                dataset=Pseudonymize.dataset,
            )
            if rules is None:
                Pseudonymize._Pseudonymizer.rules = []
            else:
                Pseudonymize._Pseudonymizer.rules.extend(rules)

        def on_fields(self, *fields: str) -> "Pseudonymize._PseudoFuncSelector":
            """Specify one or multiple fields to be pseudonymized."""
            return Pseudonymize._PseudoFuncSelector(list(fields))

        def add_rules(self, rules: list[PseudoRule]) -> "Pseudonymize._Pseudonymizer":
            """Specify one or more existing pseudonymization rule."""
<<<<<<< HEAD
            return Pseudonymize._Pseudonymizer(self.rules + list(rules))
=======
            return Pseudonymize._Pseudonymizer(self._rules + rules)
>>>>>>> 82ae1ffd

        def run(
            self,
            custom_keyset: PseudoKeyset | str | None = None,
            timeout: int = TIMEOUT_DEFAULT,
        ) -> Result:
            """Pseudonymize the dataset.

            Args:
                custom_keyset (PseudoKeyset, optional): The pseudonymization keyset to use. Defaults to None.
                timeout (int): The timeout in seconds for the API call. Defaults to TIMEOUT_DEFAULT.

            Raises:
                ValueError: If no dataset has been provided, no fields have been provided, or the dataset is of an unsupported type.

            Returns:
                Result: The pseudonymized dataset and the associated metadata.
            """
            return super()._execute_pseudo_operation(self.rules, timeout, custom_keyset)

<<<<<<< HEAD
    class _PseudoFuncSelector(_BaseRuleConstructor):
        def __init__(self, fields: list[str]) -> None:
=======
            def pseudonymize_field_runner(
                field_name: str, series: pl.Series, pseudo_func: PseudoFunction
            ) -> tuple[str, pl.Series, RawPseudoMetadata]:
                """Function that performs the pseudonymization on a pandas Series.

                Args:
                    field_name (str):  The name of the field.
                    series (pl.Series): The pandas Series containing the values to be pseudonymized.
                    pseudo_func (PseudoFunction): The pseudonymization function to apply to the values.

                Returns:
                    tuple[str,pl.Series]: A tuple containing the field_name and the corresponding series.
                """
                request = PseudoFieldRequest(
                    pseudo_func=pseudo_func,
                    keyset=KeyWrapper(self._pseudo_keyset).keyset,
                    name=field_name,
                    values=series.to_list(),
                )
                data, metadata = pseudonymize_operation_field(
                    path="pseudonymize/field",
                    pseudo_field_request=request,
                    timeout=self._timeout,
                    pseudo_client=self._pseudo_client,
                )
                return field_name, data, metadata

            # Execute the pseudonymization API calls in parallel
            with ThreadPoolExecutor() as executor:
                pseudonymized_field: dict[str, pl.Series] = {}
                raw_metadata_fields: list[RawPseudoMetadata] = []
                futures = [
                    executor.submit(
                        pseudonymize_field_runner,
                        rule.pattern,
                        dataframe[rule.pattern],
                        rule.func,
                    )
                    for rule in self._rules
                ]
                # Wait for the futures to finish, then add each field to pseudonymized_field map
                for future in as_completed(futures):
                    field_name, data, raw_metadata = future.result()
                    pseudonymized_field[field_name] = data
                    raw_metadata_fields.append(raw_metadata)

                pseudonymized_df = pl.DataFrame(pseudonymized_field)
                dataframe = dataframe.update(pseudonymized_df, include_nulls=True)
            return Result(
                pseudo_response=PseudoFieldResponse(
                    data=dataframe, raw_metadata=raw_metadata_fields
                )
            )

    class _PseudoFuncSelector:
        def __init__(
            self, fields: list[str], rules: list[PseudoRule] | None = None
        ) -> None:
>>>>>>> 82ae1ffd
            self._fields = fields
            super().__init__(fields, type(Pseudonymize.dataset))

        def with_stable_id(
            self,
            sid_snapshot_date: str | date | None = None,
            custom_key: PredefinedKeys | str | None = None,
            on_map_failure: MapFailureStrategy | str | None = None,
        ) -> "Pseudonymize._Pseudonymizer":
            """Map the selected fields to Stable ID, then pseudonymize with a PAPIS-compatible encryption.

            In other words, this is a compound operation that both: 1) maps FNR to stable ID 2) then encrypts the Stable IDs.

            Args:
                sid_snapshot_date (Optional[str | date], optional): Date representing SID-catalogue version to use.
                    Latest if unspecified. Format: YYYY-MM-DD
                custom_key (Optional[PredefinedKeys | str], optional): Override the key to use for pseudonymization.
                    Must be one of the keys defined in PredefinedKeys. If not defined, uses the default key for this function (papis-common-key-1)
                on_map_failure (Optional[MapFailureStrategy | str], optional): defines how to handle mapping failures

            Returns:
                Self: The object configured to be mapped to stable ID
            """
<<<<<<< HEAD
            rules = super()._map_to_stable_id_and_pseudonymize(
                sid_snapshot_date, custom_key
=======
            kwargs = (
                MapSidKeywordArgs(
                    key_id=custom_key,
                    snapshot_date=convert_to_date(sid_snapshot_date),
                    failure_strategy=(
                        None
                        if on_map_failure is None
                        else MapFailureStrategy(on_map_failure)
                    ),
                )
                if custom_key
                else MapSidKeywordArgs(
                    snapshot_date=convert_to_date(sid_snapshot_date),
                    failure_strategy=(
                        None
                        if on_map_failure is None
                        else MapFailureStrategy(on_map_failure)
                    ),
                )
            )
            function = PseudoFunction(
                function_type=PseudoFunctionTypes.MAP_SID, kwargs=kwargs
>>>>>>> 82ae1ffd
            )
            return Pseudonymize._Pseudonymizer(rules)

        def with_default_encryption(
            self, custom_key: PredefinedKeys | str | None = None
        ) -> "Pseudonymize._Pseudonymizer":
            """Pseudonymize the selected fields with the default encryption algorithm (DAEAD).

            Args:
                custom_key (Optional[PredefinedKeys | str], optional): Override the key to use for pseudonymization.
                    Must be one of the keys defined in PredefinedKeys. If not defined, uses the default key for this function (ssb-common-key-1)

            Returns:
                Self: The object configured to be mapped to stable ID
            """
            rules = super()._with_daead_encryption(custom_key)
            return Pseudonymize._Pseudonymizer(rules)

        def with_papis_compatible_encryption(
            self, custom_key: PredefinedKeys | str | None = None
        ) -> "Pseudonymize._Pseudonymizer":
            """Pseudonymize the selected fields with a PAPIS-compatible encryption algorithm (FF31).

            Args:
                custom_key (Optional[PredefinedKeys | str], optional): Override the key to use for pseudonymization.
                    Must be one of the keys defined in PredefinedKeys. If not defined, uses the default key for this function (papis-common-key-1)

            Returns:
                Self: The object configured to be mapped to stable ID
            """
            rules = super()._with_ff31_encryption(custom_key)
            return Pseudonymize._Pseudonymizer(rules)

        def with_custom_function(
            self, function: PseudoFunction
        ) -> "Pseudonymize._Pseudonymizer":
            rules = super()._with_custom_function(function)
            return Pseudonymize._Pseudonymizer(rules)<|MERGE_RESOLUTION|>--- conflicted
+++ resolved
@@ -7,11 +7,7 @@
 import polars as pl
 
 from dapla_pseudo.constants import TIMEOUT_DEFAULT
-<<<<<<< HEAD
-=======
-from dapla_pseudo.constants import Env
 from dapla_pseudo.constants import MapFailureStrategy
->>>>>>> 82ae1ffd
 from dapla_pseudo.constants import PredefinedKeys
 from dapla_pseudo.constants import PseudoOperation
 from dapla_pseudo.types import FileLikeDatasetDecl
@@ -102,11 +98,7 @@
 
         def add_rules(self, rules: list[PseudoRule]) -> "Pseudonymize._Pseudonymizer":
             """Specify one or more existing pseudonymization rule."""
-<<<<<<< HEAD
             return Pseudonymize._Pseudonymizer(self.rules + list(rules))
-=======
-            return Pseudonymize._Pseudonymizer(self._rules + rules)
->>>>>>> 82ae1ffd
 
         def run(
             self,
@@ -127,69 +119,8 @@
             """
             return super()._execute_pseudo_operation(self.rules, timeout, custom_keyset)
 
-<<<<<<< HEAD
     class _PseudoFuncSelector(_BaseRuleConstructor):
         def __init__(self, fields: list[str]) -> None:
-=======
-            def pseudonymize_field_runner(
-                field_name: str, series: pl.Series, pseudo_func: PseudoFunction
-            ) -> tuple[str, pl.Series, RawPseudoMetadata]:
-                """Function that performs the pseudonymization on a pandas Series.
-
-                Args:
-                    field_name (str):  The name of the field.
-                    series (pl.Series): The pandas Series containing the values to be pseudonymized.
-                    pseudo_func (PseudoFunction): The pseudonymization function to apply to the values.
-
-                Returns:
-                    tuple[str,pl.Series]: A tuple containing the field_name and the corresponding series.
-                """
-                request = PseudoFieldRequest(
-                    pseudo_func=pseudo_func,
-                    keyset=KeyWrapper(self._pseudo_keyset).keyset,
-                    name=field_name,
-                    values=series.to_list(),
-                )
-                data, metadata = pseudonymize_operation_field(
-                    path="pseudonymize/field",
-                    pseudo_field_request=request,
-                    timeout=self._timeout,
-                    pseudo_client=self._pseudo_client,
-                )
-                return field_name, data, metadata
-
-            # Execute the pseudonymization API calls in parallel
-            with ThreadPoolExecutor() as executor:
-                pseudonymized_field: dict[str, pl.Series] = {}
-                raw_metadata_fields: list[RawPseudoMetadata] = []
-                futures = [
-                    executor.submit(
-                        pseudonymize_field_runner,
-                        rule.pattern,
-                        dataframe[rule.pattern],
-                        rule.func,
-                    )
-                    for rule in self._rules
-                ]
-                # Wait for the futures to finish, then add each field to pseudonymized_field map
-                for future in as_completed(futures):
-                    field_name, data, raw_metadata = future.result()
-                    pseudonymized_field[field_name] = data
-                    raw_metadata_fields.append(raw_metadata)
-
-                pseudonymized_df = pl.DataFrame(pseudonymized_field)
-                dataframe = dataframe.update(pseudonymized_df, include_nulls=True)
-            return Result(
-                pseudo_response=PseudoFieldResponse(
-                    data=dataframe, raw_metadata=raw_metadata_fields
-                )
-            )
-
-    class _PseudoFuncSelector:
-        def __init__(
-            self, fields: list[str], rules: list[PseudoRule] | None = None
-        ) -> None:
->>>>>>> 82ae1ffd
             self._fields = fields
             super().__init__(fields, type(Pseudonymize.dataset))
 
@@ -213,33 +144,8 @@
             Returns:
                 Self: The object configured to be mapped to stable ID
             """
-<<<<<<< HEAD
             rules = super()._map_to_stable_id_and_pseudonymize(
-                sid_snapshot_date, custom_key
-=======
-            kwargs = (
-                MapSidKeywordArgs(
-                    key_id=custom_key,
-                    snapshot_date=convert_to_date(sid_snapshot_date),
-                    failure_strategy=(
-                        None
-                        if on_map_failure is None
-                        else MapFailureStrategy(on_map_failure)
-                    ),
-                )
-                if custom_key
-                else MapSidKeywordArgs(
-                    snapshot_date=convert_to_date(sid_snapshot_date),
-                    failure_strategy=(
-                        None
-                        if on_map_failure is None
-                        else MapFailureStrategy(on_map_failure)
-                    ),
-                )
-            )
-            function = PseudoFunction(
-                function_type=PseudoFunctionTypes.MAP_SID, kwargs=kwargs
->>>>>>> 82ae1ffd
+                sid_snapshot_date, custom_key, on_map_failure
             )
             return Pseudonymize._Pseudonymizer(rules)
 
