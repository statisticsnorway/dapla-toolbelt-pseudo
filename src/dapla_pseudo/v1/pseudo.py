"""Builder for submitting a pseudonymization request."""

<<<<<<< HEAD
import typing as t
=======
import os
from concurrent.futures import ThreadPoolExecutor
from concurrent.futures import as_completed
>>>>>>> abf89bb9
from datetime import date

import pandas as pd
import polars as pl

from dapla_pseudo.constants import TIMEOUT_DEFAULT
from dapla_pseudo.constants import PredefinedKeys
from dapla_pseudo.constants import PseudoOperation
from dapla_pseudo.types import FileLikeDatasetDecl
<<<<<<< HEAD
from dapla_pseudo.utils import get_file_data_from_dataset
from dapla_pseudo.v1.baseclasses import _BasePseudonymizer
from dapla_pseudo.v1.baseclasses import _BaseRuleConstructor
from dapla_pseudo.v1.models.core import File
from dapla_pseudo.v1.models.core import PseudoFunction
from dapla_pseudo.v1.models.core import PseudoKeyset
from dapla_pseudo.v1.models.core import PseudoRule
=======
from dapla_pseudo.utils import convert_to_date
from dapla_pseudo.v1.api_models import DaeadKeywordArgs
from dapla_pseudo.v1.api_models import FF31KeywordArgs
from dapla_pseudo.v1.api_models import KeyWrapper
from dapla_pseudo.v1.api_models import MapSidKeywordArgs
from dapla_pseudo.v1.api_models import Mimetypes
from dapla_pseudo.v1.api_models import PseudoConfig
from dapla_pseudo.v1.api_models import PseudoFieldRequest
from dapla_pseudo.v1.api_models import PseudoFunction
from dapla_pseudo.v1.api_models import PseudoKeyset
from dapla_pseudo.v1.api_models import PseudonymizeFileRequest
from dapla_pseudo.v1.api_models import PseudoRule
from dapla_pseudo.v1.client import PseudoClient
from dapla_pseudo.v1.pseudo_commons import File
from dapla_pseudo.v1.pseudo_commons import HierarchicalDataFrame
from dapla_pseudo.v1.pseudo_commons import PseudoFieldResponse
from dapla_pseudo.v1.pseudo_commons import PseudoFileResponse
from dapla_pseudo.v1.pseudo_commons import RawPseudoMetadata
from dapla_pseudo.v1.pseudo_commons import get_file_data_from_dataset
from dapla_pseudo.v1.pseudo_commons import pseudo_operation_dataset
from dapla_pseudo.v1.pseudo_commons import pseudonymize_operation_field
>>>>>>> abf89bb9
from dapla_pseudo.v1.result import Result


class Pseudonymize:
    """Starting point for pseudonymization of datasets.

    This class should not be instantiated, only the static methods should be used.
    """

    dataset: File | pl.DataFrame | HierarchicalDataFrame

    @staticmethod
    def from_pandas(dataframe: pd.DataFrame) -> "Pseudonymize._Pseudonymizer":
        """Initialize a pseudonymization request from a pandas DataFrame."""
        dataset: pl.DataFrame = pl.from_pandas(dataframe)
        if pl.Struct in dataset.dtypes:
            Pseudonymize.dataset = HierarchicalDataFrame(dataset)
        else:
            Pseudonymize.dataset = dataset
        return Pseudonymize._Pseudonymizer()

    @staticmethod
    def from_polars(dataframe: pl.DataFrame) -> "Pseudonymize._Pseudonymizer":
        """Initialize a pseudonymization request from a polars DataFrame."""
        if pl.Struct in dataframe.dtypes:
            Pseudonymize.dataset = HierarchicalDataFrame(dataframe)
        else:
            Pseudonymize.dataset = dataframe
        return Pseudonymize._Pseudonymizer()

    @staticmethod
    def from_file(dataset: FileLikeDatasetDecl) -> "Pseudonymize._Pseudonymizer":
        """Initialize a pseudonymization request from a pandas dataframe read from file.

        Args:
            dataset (FileLikeDatasetDecl): Either a path to the file to be read, or a file handle.

        Returns:
            _Pseudonymizer: An instance of the _Pseudonymizer class.

        Examples:
            # Read from bucket
            from dapla import AuthClient
            from dapla_pseudo import Pseudonymize
            bucket_path = "gs://ssb-staging-dapla-felles-data-delt/felles/smoke-tests/fruits/data.parquet"
            field_selector = Pseudonymize.from_file(bucket_path)

            # Read from local filesystem
            from dapla_pseudo import Pseudonymize

            local_path = "some_file.csv"
            field_selector = Pseudonymize.from_file(local_path))
        """
        file_handle, content_type = get_file_data_from_dataset(dataset)
        Pseudonymize.dataset = File(file_handle, content_type)
        return Pseudonymize._Pseudonymizer()

    class _Pseudonymizer(_BasePseudonymizer):
        """Select one or multiple fields to be pseudonymized."""

<<<<<<< HEAD
        rules: t.ClassVar[list[PseudoRule]] = []

        def __init__(self, rules: Optional[list[PseudoRule]] = None) -> None:
            """Initialize the class."""
            super().__init__(
                pseudo_operation=PseudoOperation.PSEUDONYMIZE,
                dataset=Pseudonymize.dataset,
=======
        def __init__(self, rules: list[PseudoRule] | None = None) -> None:
            """Initialize the class."""
            self._rules: list[PseudoRule] = [] if rules is None else rules
            self._pseudo_keyset: PseudoKeyset | str | None = None
            self._timeout: int = TIMEOUT_DEFAULT
            self._pseudo_client: PseudoClient = PseudoClient(
                pseudo_service_url=os.getenv(Env.PSEUDO_SERVICE_URL),
                auth_token=os.getenv(Env.PSEUDO_SERVICE_AUTH_TOKEN),
>>>>>>> abf89bb9
            )
            if rules is None:
                Pseudonymize._Pseudonymizer.rules = []
            else:
                Pseudonymize._Pseudonymizer.rules.extend(rules)

        def on_fields(self, *fields: str) -> "Pseudonymize._PseudoFuncSelector":
            """Specify one or multiple fields to be pseudonymized."""
            return Pseudonymize._PseudoFuncSelector(list(fields))

        def add_rules(self, *rules: PseudoRule) -> "Pseudonymize._Pseudonymizer":
            """Specify one or more existing pseudonymization rule."""
            return Pseudonymize._Pseudonymizer(self._rules + list(rules))

        def run(
            self,
            custom_keyset: PseudoKeyset | str | None = None,
            timeout: int = TIMEOUT_DEFAULT,
        ) -> Result:
            """Pseudonymize the dataset.

            Args:
                custom_keyset (PseudoKeyset, optional): The pseudonymization keyset to use. Defaults to None.
                timeout (int): The timeout in seconds for the API call. Defaults to TIMEOUT_DEFAULT.

            Raises:
                ValueError: If no dataset has been provided, no fields have been provided, or the dataset is of an unsupported type.

            Returns:
                Result: The pseudonymized dataset and the associated metadata.
            """
<<<<<<< HEAD
            return super()._execute_pseudo_operation(self.rules, timeout, custom_keyset)

    class _PseudoFuncSelector(_BaseRuleConstructor):
        def __init__(self, fields: list[str]) -> None:
=======
            if Pseudonymize.dataset is None:
                raise ValueError("No dataset has been provided.")

            if self._rules == []:
                raise ValueError(
                    "No fields have been provided. Use the 'on_fields' or the 'add_rules' method."
                )

            if custom_keyset is not None:
                self._pseudo_keyset = custom_keyset

            self._timeout = timeout
            match Pseudonymize.dataset:  # Differentiate between file and DataFrame
                case File():
                    return self._pseudonymize_dataframe(Pseudonymize.dataset)
                case pl.DataFrame():
                    return self._pseudonymize_field(Pseudonymize.dataset)
                case HierarchicalDataFrame():
                    return self._pseudonymize_dataframe(Pseudonymize.dataset.contents)
                case _ as invalid_dataset:
                    raise ValueError(
                        f"Unsupported data type: {type(invalid_dataset)}. Should only be DataFrame or file-like type."
                    )

        def _pseudonymize_dataframe(self, dataframe: File | pl.DataFrame) -> Result:
            """Pseudonymize the entire dataframe."""
            pseudonymize_request = PseudonymizeFileRequest(
                pseudo_config=PseudoConfig(
                    rules=self._rules,
                    keysets=KeyWrapper(self._pseudo_keyset).keyset_list(),
                ),
                target_content_type=Mimetypes.JSON,
                target_uri=None,
                compression=None,
            )

            pseudo_response: PseudoFileResponse = pseudo_operation_dataset(
                dataset_ref=dataframe,
                pseudo_operation_request=pseudonymize_request,
            )

            return Result(pseudo_response=pseudo_response)

        def _pseudonymize_field(self, dataframe: pl.DataFrame) -> Result:
            """Pseudonymizes the specified fields in the DataFrame using the provided pseudonymization function.

            The pseudonymization is performed in parallel. After the parallel processing is finished,
            the pseudonymized fields replace the original fields in the DataFrame stored in `self._dataframe`.

            Returns:
                Result: Containing the pseudonymized 'self._dataframe' and the associated metadata.
            """

            def pseudonymize_field_runner(
                field_name: str, series: pl.Series, pseudo_func: PseudoFunction
            ) -> tuple[str, pl.Series, RawPseudoMetadata]:
                """Function that performs the pseudonymization on a pandas Series.

                Args:
                    field_name (str):  The name of the field.
                    series (pl.Series): The pandas Series containing the values to be pseudonymized.
                    pseudo_func (PseudoFunction): The pseudonymization function to apply to the values.

                Returns:
                    tuple[str,pl.Series]: A tuple containing the field_name and the corresponding series.
                """
                request = PseudoFieldRequest(
                    pseudo_func=pseudo_func,
                    keyset=KeyWrapper(self._pseudo_keyset).keyset,
                    name=field_name,
                    values=series.to_list(),
                )
                data, metadata = pseudonymize_operation_field(
                    path="pseudonymize/field",
                    pseudo_field_request=request,
                    timeout=self._timeout,
                    pseudo_client=self._pseudo_client,
                )
                return field_name, data, metadata

            # Execute the pseudonymization API calls in parallel
            with ThreadPoolExecutor() as executor:
                pseudonymized_field: dict[str, pl.Series] = {}
                raw_metadata_fields: list[RawPseudoMetadata] = []
                futures = [
                    executor.submit(
                        pseudonymize_field_runner,
                        rule.pattern,
                        dataframe[rule.pattern],
                        rule.func,
                    )
                    for rule in self._rules
                ]
                # Wait for the futures to finish, then add each field to pseudonymized_field map
                for future in as_completed(futures):
                    field_name, data, raw_metadata = future.result()
                    pseudonymized_field[field_name] = data
                    raw_metadata_fields.append(raw_metadata)

                pseudonymized_df = pl.DataFrame(pseudonymized_field)
                dataframe = dataframe.update(pseudonymized_df)
            return Result(
                pseudo_response=PseudoFieldResponse(
                    data=dataframe, raw_metadata=raw_metadata_fields
                )
            )

    class _PseudoFuncSelector:
        def __init__(
            self, fields: list[str], rules: list[PseudoRule] | None = None
        ) -> None:
>>>>>>> abf89bb9
            self._fields = fields
            super().__init__(fields, type(Pseudonymize.dataset))

        def with_stable_id(
            self,
            sid_snapshot_date: str | date | None = None,
            custom_key: PredefinedKeys | str | None = None,
        ) -> "Pseudonymize._Pseudonymizer":
            """Map the selected fields to Stable ID, then pseudonymize with a PAPIS-compatible encryption.

            In other words, this is a compound operation that both: 1) maps FNR to stable ID 2) then encrypts the Stable IDs.

            Args:
                sid_snapshot_date (Optional[str | date], optional): Date representing SID-catalogue version to use.
                    Latest if unspecified. Format: YYYY-MM-DD
                custom_key (Optional[PredefinedKeys | str], optional): Override the key to use for pseudonymization.
                    Must be one of the keys defined in PredefinedKeys. If not defined, uses the default key for this function (papis-common-key-1)

            Returns:
                Self: The object configured to be mapped to stable ID
            """
            rules = super()._map_to_stable_id_and_pseudonymize(
                sid_snapshot_date, custom_key
            )
            return Pseudonymize._Pseudonymizer(rules)

        def with_default_encryption(
            self, custom_key: PredefinedKeys | str | None = None
        ) -> "Pseudonymize._Pseudonymizer":
            """Pseudonymize the selected fields with the default encryption algorithm (DAEAD).

            Args:
                custom_key (Optional[PredefinedKeys | str], optional): Override the key to use for pseudonymization.
                    Must be one of the keys defined in PredefinedKeys. If not defined, uses the default key for this function (ssb-common-key-1)

            Returns:
                Self: The object configured to be mapped to stable ID
            """
            rules = super()._with_daead_encryption(custom_key)
            return Pseudonymize._Pseudonymizer(rules)

        def with_papis_compatible_encryption(
            self, custom_key: PredefinedKeys | str | None = None
        ) -> "Pseudonymize._Pseudonymizer":
            """Pseudonymize the selected fields with a PAPIS-compatible encryption algorithm (FF31).

            Args:
                custom_key (Optional[PredefinedKeys | str], optional): Override the key to use for pseudonymization.
                    Must be one of the keys defined in PredefinedKeys. If not defined, uses the default key for this function (papis-common-key-1)

            Returns:
                Self: The object configured to be mapped to stable ID
            """
            rules = super()._with_ff31_encryption(custom_key)
            return Pseudonymize._Pseudonymizer(rules)

        def with_custom_function(
            self, function: PseudoFunction
        ) -> "Pseudonymize._Pseudonymizer":
            rules = super()._with_custom_function(function)
            return Pseudonymize._Pseudonymizer(rules)<|MERGE_RESOLUTION|>--- conflicted
+++ resolved
@@ -1,13 +1,7 @@
 """Builder for submitting a pseudonymization request."""
 
-<<<<<<< HEAD
-import typing as t
-=======
-import os
-from concurrent.futures import ThreadPoolExecutor
-from concurrent.futures import as_completed
->>>>>>> abf89bb9
 from datetime import date
+from typing import ClassVar
 
 import pandas as pd
 import polars as pl
@@ -16,37 +10,14 @@
 from dapla_pseudo.constants import PredefinedKeys
 from dapla_pseudo.constants import PseudoOperation
 from dapla_pseudo.types import FileLikeDatasetDecl
-<<<<<<< HEAD
 from dapla_pseudo.utils import get_file_data_from_dataset
 from dapla_pseudo.v1.baseclasses import _BasePseudonymizer
 from dapla_pseudo.v1.baseclasses import _BaseRuleConstructor
 from dapla_pseudo.v1.models.core import File
+from dapla_pseudo.v1.models.core import HierarchicalDataFrame
 from dapla_pseudo.v1.models.core import PseudoFunction
 from dapla_pseudo.v1.models.core import PseudoKeyset
 from dapla_pseudo.v1.models.core import PseudoRule
-=======
-from dapla_pseudo.utils import convert_to_date
-from dapla_pseudo.v1.api_models import DaeadKeywordArgs
-from dapla_pseudo.v1.api_models import FF31KeywordArgs
-from dapla_pseudo.v1.api_models import KeyWrapper
-from dapla_pseudo.v1.api_models import MapSidKeywordArgs
-from dapla_pseudo.v1.api_models import Mimetypes
-from dapla_pseudo.v1.api_models import PseudoConfig
-from dapla_pseudo.v1.api_models import PseudoFieldRequest
-from dapla_pseudo.v1.api_models import PseudoFunction
-from dapla_pseudo.v1.api_models import PseudoKeyset
-from dapla_pseudo.v1.api_models import PseudonymizeFileRequest
-from dapla_pseudo.v1.api_models import PseudoRule
-from dapla_pseudo.v1.client import PseudoClient
-from dapla_pseudo.v1.pseudo_commons import File
-from dapla_pseudo.v1.pseudo_commons import HierarchicalDataFrame
-from dapla_pseudo.v1.pseudo_commons import PseudoFieldResponse
-from dapla_pseudo.v1.pseudo_commons import PseudoFileResponse
-from dapla_pseudo.v1.pseudo_commons import RawPseudoMetadata
-from dapla_pseudo.v1.pseudo_commons import get_file_data_from_dataset
-from dapla_pseudo.v1.pseudo_commons import pseudo_operation_dataset
-from dapla_pseudo.v1.pseudo_commons import pseudonymize_operation_field
->>>>>>> abf89bb9
 from dapla_pseudo.v1.result import Result
 
 
@@ -107,24 +78,13 @@
     class _Pseudonymizer(_BasePseudonymizer):
         """Select one or multiple fields to be pseudonymized."""
 
-<<<<<<< HEAD
-        rules: t.ClassVar[list[PseudoRule]] = []
+        rules: ClassVar[list[PseudoRule]] = []
 
-        def __init__(self, rules: Optional[list[PseudoRule]] = None) -> None:
+        def __init__(self, rules: list[PseudoRule] | None) -> None:
             """Initialize the class."""
             super().__init__(
                 pseudo_operation=PseudoOperation.PSEUDONYMIZE,
                 dataset=Pseudonymize.dataset,
-=======
-        def __init__(self, rules: list[PseudoRule] | None = None) -> None:
-            """Initialize the class."""
-            self._rules: list[PseudoRule] = [] if rules is None else rules
-            self._pseudo_keyset: PseudoKeyset | str | None = None
-            self._timeout: int = TIMEOUT_DEFAULT
-            self._pseudo_client: PseudoClient = PseudoClient(
-                pseudo_service_url=os.getenv(Env.PSEUDO_SERVICE_URL),
-                auth_token=os.getenv(Env.PSEUDO_SERVICE_AUTH_TOKEN),
->>>>>>> abf89bb9
             )
             if rules is None:
                 Pseudonymize._Pseudonymizer.rules = []
@@ -137,7 +97,7 @@
 
         def add_rules(self, *rules: PseudoRule) -> "Pseudonymize._Pseudonymizer":
             """Specify one or more existing pseudonymization rule."""
-            return Pseudonymize._Pseudonymizer(self._rules + list(rules))
+            return Pseudonymize._Pseudonymizer(self.rules + list(rules))
 
         def run(
             self,
@@ -156,124 +116,10 @@
             Returns:
                 Result: The pseudonymized dataset and the associated metadata.
             """
-<<<<<<< HEAD
             return super()._execute_pseudo_operation(self.rules, timeout, custom_keyset)
 
     class _PseudoFuncSelector(_BaseRuleConstructor):
         def __init__(self, fields: list[str]) -> None:
-=======
-            if Pseudonymize.dataset is None:
-                raise ValueError("No dataset has been provided.")
-
-            if self._rules == []:
-                raise ValueError(
-                    "No fields have been provided. Use the 'on_fields' or the 'add_rules' method."
-                )
-
-            if custom_keyset is not None:
-                self._pseudo_keyset = custom_keyset
-
-            self._timeout = timeout
-            match Pseudonymize.dataset:  # Differentiate between file and DataFrame
-                case File():
-                    return self._pseudonymize_dataframe(Pseudonymize.dataset)
-                case pl.DataFrame():
-                    return self._pseudonymize_field(Pseudonymize.dataset)
-                case HierarchicalDataFrame():
-                    return self._pseudonymize_dataframe(Pseudonymize.dataset.contents)
-                case _ as invalid_dataset:
-                    raise ValueError(
-                        f"Unsupported data type: {type(invalid_dataset)}. Should only be DataFrame or file-like type."
-                    )
-
-        def _pseudonymize_dataframe(self, dataframe: File | pl.DataFrame) -> Result:
-            """Pseudonymize the entire dataframe."""
-            pseudonymize_request = PseudonymizeFileRequest(
-                pseudo_config=PseudoConfig(
-                    rules=self._rules,
-                    keysets=KeyWrapper(self._pseudo_keyset).keyset_list(),
-                ),
-                target_content_type=Mimetypes.JSON,
-                target_uri=None,
-                compression=None,
-            )
-
-            pseudo_response: PseudoFileResponse = pseudo_operation_dataset(
-                dataset_ref=dataframe,
-                pseudo_operation_request=pseudonymize_request,
-            )
-
-            return Result(pseudo_response=pseudo_response)
-
-        def _pseudonymize_field(self, dataframe: pl.DataFrame) -> Result:
-            """Pseudonymizes the specified fields in the DataFrame using the provided pseudonymization function.
-
-            The pseudonymization is performed in parallel. After the parallel processing is finished,
-            the pseudonymized fields replace the original fields in the DataFrame stored in `self._dataframe`.
-
-            Returns:
-                Result: Containing the pseudonymized 'self._dataframe' and the associated metadata.
-            """
-
-            def pseudonymize_field_runner(
-                field_name: str, series: pl.Series, pseudo_func: PseudoFunction
-            ) -> tuple[str, pl.Series, RawPseudoMetadata]:
-                """Function that performs the pseudonymization on a pandas Series.
-
-                Args:
-                    field_name (str):  The name of the field.
-                    series (pl.Series): The pandas Series containing the values to be pseudonymized.
-                    pseudo_func (PseudoFunction): The pseudonymization function to apply to the values.
-
-                Returns:
-                    tuple[str,pl.Series]: A tuple containing the field_name and the corresponding series.
-                """
-                request = PseudoFieldRequest(
-                    pseudo_func=pseudo_func,
-                    keyset=KeyWrapper(self._pseudo_keyset).keyset,
-                    name=field_name,
-                    values=series.to_list(),
-                )
-                data, metadata = pseudonymize_operation_field(
-                    path="pseudonymize/field",
-                    pseudo_field_request=request,
-                    timeout=self._timeout,
-                    pseudo_client=self._pseudo_client,
-                )
-                return field_name, data, metadata
-
-            # Execute the pseudonymization API calls in parallel
-            with ThreadPoolExecutor() as executor:
-                pseudonymized_field: dict[str, pl.Series] = {}
-                raw_metadata_fields: list[RawPseudoMetadata] = []
-                futures = [
-                    executor.submit(
-                        pseudonymize_field_runner,
-                        rule.pattern,
-                        dataframe[rule.pattern],
-                        rule.func,
-                    )
-                    for rule in self._rules
-                ]
-                # Wait for the futures to finish, then add each field to pseudonymized_field map
-                for future in as_completed(futures):
-                    field_name, data, raw_metadata = future.result()
-                    pseudonymized_field[field_name] = data
-                    raw_metadata_fields.append(raw_metadata)
-
-                pseudonymized_df = pl.DataFrame(pseudonymized_field)
-                dataframe = dataframe.update(pseudonymized_df)
-            return Result(
-                pseudo_response=PseudoFieldResponse(
-                    data=dataframe, raw_metadata=raw_metadata_fields
-                )
-            )
-
-    class _PseudoFuncSelector:
-        def __init__(
-            self, fields: list[str], rules: list[PseudoRule] | None = None
-        ) -> None:
->>>>>>> abf89bb9
             self._fields = fields
             super().__init__(fields, type(Pseudonymize.dataset))
 
