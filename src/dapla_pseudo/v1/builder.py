--- conflicted
+++ resolved
@@ -161,7 +161,6 @@
             if with_custom_keyset is not None:
                 self._pseudo_keyset = with_custom_keyset
 
-<<<<<<< HEAD
             return self._pseudomize_field()
 
         def _pseudomize_field(self):
@@ -248,32 +247,7 @@
     """
     response: requests.Response = _client()._post_to_field_endpoint(
         path, field_name, values, pseudo_func, keyset, stream=True
-=======
-            return _do_pseudonymization(dataframe=self._dataframe, fields=self._fields, pseudo_func=self._pseudo_func)
-
-
-def _do_pseudonymization(
-    dataframe: pd.DataFrame, fields: list[Field], pseudo_func: PseudoFunction
-) -> "PseudonymizationResult":
-    pseudonymize_request = PseudonymizeFileRequest(
-        pseudo_config=PseudoConfig(
-            rules=[
-                PseudoRule(
-                    name=f"{f.pattern.split('/')[-1]}-{pseudo_func}",
-                    pattern=f.pattern,
-                    func=str(pseudo_func),
-                )
-                for f in fields
-            ],
-            keysets=KeyWrapper(pseudo_func.key).keyset_list(),
-        ),
-        target_content_type=Mimetypes.JSON,
-        target_uri=None,
-        compression=None,
-    )
-    response: requests.Response = _client().pseudonymize(
-        pseudonymize_request, _dataframe_to_json(dataframe), timeout=None, stream=True
->>>>>>> c868f9cc
+
     )
     metadata_map[field_name] = response.headers.get("metadata")
 
