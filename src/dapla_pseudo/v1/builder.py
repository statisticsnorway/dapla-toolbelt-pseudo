"""Builder for submitting a pseudonymization request."""
import concurrent
import json
import typing as t
from pathlib import Path
from typing import Any
from typing import Optional

import pandas as pd
import polars as pl
import requests
from typing_extensions import Self

from dapla_pseudo.constants import PredefinedKeys
from dapla_pseudo.constants import PseudoFunctionTypes
from dapla_pseudo.v1.models import PseudoFunction
from dapla_pseudo.v1.models import PseudoKeyset
from dapla_pseudo.v1.ops import _client
from dapla_pseudo.v1.supported_file_format import NoFileExtensionError
from dapla_pseudo.v1.supported_file_format import SupportedFileFormat


class PseudonymizationResult:
    """Holder for data and metadata returned from pseudo-service"""

    def __init__(self, df: pl.DataFrame, metadata: Optional[t.Dict[str, str]] = None) -> None:
        """Initialise a PseudonymizationResult."""
        self._df = df
        self._metadata = metadata if metadata is not None else {}

    def to_polars(self) -> pl.DataFrame:
        """Pseudonymized Data as a Polars Dataframe."""
        return self._df

    def to_pandas(self) -> pd.DataFrame:
        """Pseudonymized Data as a Pandas Dataframe."""
        return self._df.to_pandas()

    def get_metadata(self) -> dict[str, str]:
        """Returns the pseudonymization metadata as a dictionary.

        Returns:
            Optional[dict[str, str]]: A dictionary containing the pseudonymization metadata,
            where the keys are field names and the values are corresponding pseudo field metadata.
            If no metadata is set, returns an empty dictionary.
        """
        return self._metadata


class PseudoData:
    """Starting point for pseudonymization of datasets.

    This class should not be instantiated, only the static methods should be used.
    """

    @staticmethod
    def from_pandas(dataframe: pd.DataFrame) -> "PseudoData._FieldSelector":
        """Initialize a pseudonymization request from a pandas DataFrame."""
        return PseudoData._FieldSelector(dataframe)

    @staticmethod
<<<<<<< HEAD
    def from_file(file_path_str: str, **kwargs: Any) -> "PseudoData._FieldSelector":
=======
    def from_polars(dataframe: pl.DataFrame) -> "_FieldSelector":
        """Initialize a pseudonymization request from a polars DataFrame."""
        return PseudoData._FieldSelector(dataframe)

    @staticmethod
    def from_file(file_path_str: str, **kwargs: Any) -> "_FieldSelector":
>>>>>>> fe718140
        """Initialize a pseudonymization request from a pandas dataframe read from file.

        Args:
            file_path_str (str): The path to the file to be read.
            kwargs (dict): Additional keyword arguments to be passed to the file reader.

        Raises:
            FileNotFoundError: If no file is found at the specified local path.
            NoFileExtensionError: If the file has no extension.

        Returns:
            _FieldSelector: An instance of the _FieldSelector class.

        Examples:
            # Read from bucket
            from dapla import AuthClient
            from dapla_pseudo import PseudoData
            bucket_path = "gs://ssb-staging-dapla-felles-data-delt/felles/smoke-tests/fruits/data.parquet"
            storage_options = {"token": AuthClient.fetch_google_credentials()}
            field_selector = PseudoData.from_file(bucket_path, storage_options=storage_options)

            # Read from local filesystem
            from dapla_pseudo import PseudoData

            local_path = "some_file.csv"
            field_selector = PseudoData.from_file(local_path)
        """
        file_path = Path(file_path_str)

        if not file_path.is_file() and "storage_options" not in kwargs:
            raise FileNotFoundError(f"No local file found in path: {file_path}")

        file_extension = file_path.suffix[1:]

        if file_extension == "":
            raise NoFileExtensionError(f"The file {file_path_str!r} has no file extension.")

        file_format = SupportedFileFormat(file_extension)

        pandas_function = getattr(pd, file_format.get_pandas_function_name())
        return PseudoData._FieldSelector(pandas_function(file_path_str, **kwargs))

    class _FieldSelector:
        """Select one or multiple fields to be pseudonymized."""

        def __init__(self, dataframe: pd.DataFrame | pl.DataFrame):
            """Initialize the class."""
            self._dataframe: pl.DataFrame
            if isinstance(dataframe, pd.DataFrame):
                self._dataframe = pl.from_pandas(dataframe)
            else:
                self._dataframe = dataframe

        def on_field(self, field: str) -> "PseudoData._Pseudonymizer":
            """Specify a single field to be pseudonymized."""
            return PseudoData._Pseudonymizer(self._dataframe, [field])

        def on_fields(self, *fields: str) -> "PseudoData._Pseudonymizer":
            """Specify multiple fields to be pseudonymized."""
            return PseudoData._Pseudonymizer(self._dataframe, list(fields))

    class _Pseudonymizer:
        def __init__(
            self,
            dataframe: pl.DataFrame,
            fields: list[str],
        ) -> None:
            self._dataframe: pl.DataFrame = dataframe
            self._fields: list[str] = fields
            self._pseudo_func: Optional[PseudoFunction] = None
            self._metadata: t.Dict[str, str] = {}
            self._pseudo_keyset: Optional[PseudoKeyset] = None

        def map_to_stable_id(self) -> Self:
            self._pseudo_func = PseudoFunction(
                function_type=PseudoFunctionTypes.MAP_SID, key=PredefinedKeys.PAPIS_COMMON_KEY_1
            )
            return self

        def pseudonymize(
            self,
            preserve_formatting: bool = False,
            with_custom_function: Optional[PseudoFunction] = None,
            with_custom_keyset: Optional[PseudoKeyset] = None,
        ) -> "PseudonymizationResult":
            # If _pseudo_func has been defined upstream, then use that.
            if self._pseudo_func is None:
                # If the user has explicitly defined their own function, then use that.
                if with_custom_function is not None:
                    self._pseudo_func = with_custom_function

                # Use Format Preserving Encryption with the PAPIS compatible key (non-default case).
                elif preserve_formatting:
                    self._pseudo_func = PseudoFunction(
                        function_type=PseudoFunctionTypes.FF31,
                        key=PredefinedKeys.PAPIS_COMMON_KEY_1,
                        extra_kwargs=["strategy=SKIP"],
                    )
                # Use DAEAD with the SSB common key as a sane default.
                else:
                    self._pseudo_func = PseudoFunction(
                        function_type=PseudoFunctionTypes.DAEAD, key=PredefinedKeys.SSB_COMMON_KEY_1
                    )
            if with_custom_keyset is not None:
                self._pseudo_keyset = with_custom_keyset

            return self._pseudonymize_field()

        def _pseudonymize_field(self) -> "PseudonymizationResult":
            """Pseudonymizes the specified fields in the dataframe using the provided pseudonymization function.

            The pseudonymization is performed in parallel. After the parallel processing is finished,
            the pseudonymized fields replace the original fields in the dataframe stored in `self._dataframe`.

            Returns:
                PseudonymizationResult: Containing the pseudonymized 'self._dataframe' and the associated metadata.
            """

            def pseudonymize_field_runner(field_name: str, series: pl.Series) -> tuple[str, pl.Series]:
                """Function that performs the pseudonymization on a pandas Series.

                Args:
                    series (pl.Series): The pandas Series containing the values to be pseudonymized.
                    field_name (str):  The name of the field.

                Returns:
                    tuple[str,pl.Series]: A tuple containing the field_name and the corresponding series.
                """
                return (
                    field_name,
                    _do_pseudonymize_field(
                        path="pseudonymize/field",
                        field_name=field_name,
                        values=series.to_list(),
                        pseudo_func=self._pseudo_func,
                        metadata_map=self._metadata,
                        keyset=self._pseudo_keyset,
                    ),
                )

            # Execute the pseudonymization API calls in parallel
            with concurrent.futures.ThreadPoolExecutor() as executor:
                pseudonymized_field: t.Dict[str, pl.Series] = {}
                futures = [
                    executor.submit(pseudonymize_field_runner, field, self._dataframe[field]) for field in self._fields
                ]
                # Wait for the futures to finish, then add each field to pseudonymized_field map
                for future in concurrent.futures.as_completed(futures):
                    result = future.result()
                    # Each future result contains the field_name (0) and the pseudonymize_values (1)
                    pseudonymized_field[result[0]] = result[1]

                pseudonymized_df = pl.DataFrame(pseudonymized_field)
                self._dataframe = self._dataframe.update(pseudonymized_df)

            return PseudonymizationResult(df=self._dataframe, metadata=self._metadata)


def _do_pseudonymize_field(
    path: str,
    field_name: str,
    values: list[str],
    pseudo_func: Optional[PseudoFunction],
    metadata_map: t.Dict[str, str],
    keyset: Optional[PseudoKeyset] = None,
) -> pl.Series:
    """Makes pseudonymization API calls for a list of values for a specific field and processes it into a polars Series.

    Args:
        path (str): The path to the pseudonymization endpoint.
        field_name (str): The name of the field being pseudonymized.
        values (list[str]): The list of values to be pseudonymized.
        pseudo_func (Optional[PseudoFunction]): The pseudonymization function to apply to the values.
        metadata_map (Dict[str, str]): A dictionary to store the metadata associated with each field.
        keyset (Optional[PseudoKeyset], optional): The pseudonymization keyset to use. Defaults to None.

    Returns:
        pl.Series: A pandas Series containing the pseudonymized values.
    """
    response: requests.Response = _client()._post_to_field_endpoint(
        path, field_name, values, pseudo_func, keyset, stream=True
    )
    metadata_map[field_name] = str(response.headers.get("metadata") or "")

    # The response content is received as a buffered byte stream from the server.
    # We decode the content using UTF-8, which gives us a List[List[str]] structure.
    # To obtain a single list of strings, we combine the values from the nested sublists into a flat list.
    nested_list = json.loads(response.content.decode("utf-8"))
    combined_list = []
    for sublist in nested_list:
        combined_list.extend(sublist)

    return pl.Series(combined_list)<|MERGE_RESOLUTION|>--- conflicted
+++ resolved
@@ -59,16 +59,12 @@
         return PseudoData._FieldSelector(dataframe)
 
     @staticmethod
-<<<<<<< HEAD
-    def from_file(file_path_str: str, **kwargs: Any) -> "PseudoData._FieldSelector":
-=======
-    def from_polars(dataframe: pl.DataFrame) -> "_FieldSelector":
+    def from_polars(dataframe: pl.DataFrame) -> "PseudoData._FieldSelector":
         """Initialize a pseudonymization request from a polars DataFrame."""
         return PseudoData._FieldSelector(dataframe)
 
     @staticmethod
-    def from_file(file_path_str: str, **kwargs: Any) -> "_FieldSelector":
->>>>>>> fe718140
+    def from_file(file_path_str: str, **kwargs: Any) -> "PseudoData._FieldSelector":
         """Initialize a pseudonymization request from a pandas dataframe read from file.
 
         Args:
