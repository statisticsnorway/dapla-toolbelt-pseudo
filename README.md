# Dapla Toolbelt Pseudo

[![PyPI](https://img.shields.io/pypi/v/dapla-toolbelt-pseudo.svg)][pypi status]
[![Status](https://img.shields.io/pypi/status/dapla-toolbelt-pseudo.svg)][pypi status]
[![Python Version](https://img.shields.io/pypi/pyversions/dapla-toolbelt-pseudo)][pypi status]
[![License](https://img.shields.io/pypi/l/dapla-toolbelt-pseudo)][license]

[![Documentation](https://github.com/statisticsnorway/dapla-toolbelt-pseudo/actions/workflows/docs.yml/badge.svg)][documentation]
[![Tests](https://github.com/statisticsnorway/dapla-toolbelt-pseudo/actions/workflows/tests.yml/badge.svg)][tests]
[![Coverage](https://sonarcloud.io/api/project_badges/measure?project=statisticsnorway_dapla-toolbelt-pseudo&metric=coverage)][sonarcov]
[![Quality Gate Status](https://sonarcloud.io/api/project_badges/measure?project=statisticsnorway_dapla-toolbelt-pseudo&metric=alert_status)][sonarquality]

[![pre-commit](https://img.shields.io/badge/pre--commit-enabled-brightgreen?logo=pre-commit&logoColor=white)][pre-commit]
[![Black](https://img.shields.io/badge/code%20style-black-000000.svg)][black]
[![Ruff](https://img.shields.io/endpoint?url=https://raw.githubusercontent.com/astral-sh/ruff/main/assets/badge/v2.json)](https://github.com/astral-sh/ruff)
[![Poetry](https://img.shields.io/endpoint?url=https://python-poetry.org/badge/v0.json)][poetry]

[pypi status]: https://pypi.org/project/dapla-toolbelt-pseudo/
[documentation]: https://statisticsnorway.github.io/dapla-toolbelt-pseudo
[tests]: https://github.com/statisticsnorway/dapla-toolbelt-pseudo/actions?workflow=Tests

[sonarcov]: https://sonarcloud.io/summary/overall?id=statisticsnorway_dapla-toolbelt-pseudo
[sonarquality]: https://sonarcloud.io/summary/overall?id=statisticsnorway_dapla-toolbelt-pseudo
[pre-commit]: https://github.com/pre-commit/pre-commit
[black]: https://github.com/psf/black
[poetry]: https://python-poetry.org/

Pseudonymize, repseudonymize and depseudonymize data on Dapla.

## Features

Other examples can also be viewed through notebook files for [pseudo](tests/pseudo_examples.ipynb) and [depseudo](tests/depseudo_examples.ipynb)

### Pseudonymize

```python
from dapla_pseudo import Pseudonymize
import polars as pl

file_path="data/personer.csv"
dtypes = {"fnr": pl.Utf8, "fornavn": pl.Utf8, "etternavn": pl.Utf8, "kjonn": pl.Categorical, "fodselsdato": pl.Utf8}
df = pl.read_csv(file_path, dtypes=dtypes) # Create DataFrame from file

# Example: Single field default encryption (DAEAD)
result_df = (
    Pseudonymize.from_polars(df)                   # Specify what dataframe to use
    .on_fields("fornavn")                          # Select the field to pseudonymize
    .with_default_encryption()                     # Select the pseudonymization algorithm to apply
<<<<<<< HEAD
    .pseudonymize()                                # Apply pseudonymization to the selected field
=======
    .run()                                # Apply pseudonymization to the selected field
>>>>>>> e94f5968
    .to_polars()                                   # Get the result as a polars dataframe
)

# Example: Multiple fields default encryption (DAEAD)
result_df = (
    Pseudonymize.from_polars(df)                   # Specify what dataframe to use
    .on_fields("fornavn", "etternavn")             # Select multiple fields to pseudonymize
    .with_default_encryption()                     # Select the pseudonymization algorithm to apply
<<<<<<< HEAD
    .pseudonymize()                                # Apply pseudonymization to the selected fields
=======
    .run()                                # Apply pseudonymization to the selected fields
>>>>>>> e94f5968
    .to_polars()                                   # Get the result as a polars dataframe
)

# Example: Single field sid mapping and pseudonymization (FPE)
result_df = (
    Pseudonymize.from_polars(df)                   # Specify what dataframe to use
    .on_fields("fnr")                              # Select the field to pseudonymize
    .with_stable_id()                              # Map the selected field to stable id
<<<<<<< HEAD
    .pseudonymize()                                # Apply pseudonymization to the selected fields
=======
    .run()                                # Apply pseudonymization to the selected fields
>>>>>>> e94f5968
    .to_polars()                                   # Get the result as a polars dataframe
)
```

The default encryption algorithm is DAEAD (Deterministic Authenticated Encryption with Associated Data). However, if the
field is a valid Norwegian personal identification number (fnr, dnr), the recommended way to pseudonymize is to use
the function `with_stable_id()` to convert the identification number to a stable ID (SID) prior to pseudonymization.
In that case, the pseudonymization algorithm is FPE (Format Preserving Encryption).

### Validate SID mapping

```python
from dapla_pseudo import Validator
import polars as pl

file_path="data/personer.csv"
dtypes = {"fnr": pl.Utf8, "fornavn": pl.Utf8, "etternavn": pl.Utf8, "kjonn": pl.Categorical, "fodselsdato": pl.Utf8}
df = pl.read_polars(file_path, dtypes=dtypes)

result = (
    Validator.from_polars(df)                   # Specify what dataframe to use
    .on_field("fnr")                            # Select the field to validate
    .validate_map_to_stable_id()                # Validate that all the field values can be mapped to a SID
)
# The resulting dataframe contains the field values that didn't have a corresponding SID
result.to_polars()
```

A `sid_snapshot_date` can also be specified to validate that the field values can be mapped to a SID at a specific date:

```python
from dapla_pseudo import Validator
from dapla_pseudo.utils import convert_to_date
import polars as pl

file_path="data/personer.csv"
dtypes = {"fnr": pl.Utf8, "fornavn": pl.Utf8, "etternavn": pl.Utf8, "kjonn": pl.Categorical, "fodselsdato": pl.Utf8}

df = pl.read_csv(file_path, dtypes=dtypes)

result = (
    Validator.from_polars(df)
    .on_field("fnr")
    .validate_map_to_stable_id(
        sid_snapshot_date=convert_to_date("2023-08-29")
    )
)
# Show metadata about the validation (e.g. which version of the SID catalog was used)
result.metadata
# Show the field values that didn't have a corresponding SID
result.to_polars()
```

## Advanced usage

### Pseudonymize

#### Read from file systems

```python
from dapla_pseudo import Pseudonymize
from dapla import AuthClient


file_path="data/personer.csv"

options = {
    "dtypes": {"fnr": pl.Utf8, "fornavn": pl.Utf8, "etternavn": pl.Utf8, "kjonn": pl.Categorical, "fodselsdato": pl.Utf8}
}


# Example: Read DataFrame from file
result_df = (
    Pseudonymize.from_file(file_path)   # Read the data from file
    .on_fields("fornavn", "etternavn")  # Select multiple fields to pseudonymize
    .with_default_encryption()          # Select the pseudonymization algorithm to apply
    .run()                              # Apply pseudonymization to the selected fields
    .to_polars(**options)               # Get the result as a Pandas DataFrame
)

# Example: Read dataframe from GCS bucket
options = {
    "dtypes": {"fnr": pl.Utf8, "fornavn": pl.Utf8, "etternavn": pl.Utf8, "kjonn": pl.Categorical, "fodselsdato": pl.Utf8}
}

gcs_file_path = "gs://ssb-staging-dapla-felles-data-delt/felles/pseudo-examples/andeby_personer.csv"

result_df = (
    Pseudonymize.from_file(gcs_file_path)  # Read DataFrame from GCS
    .on_fields("fornavn", "etternavn")     # Select multiple fields to pseudonymize
    .with_default_encryption()             # Select the pseudonymization algorithm to apply
    .run()                                 # Apply pseudonymization to the selected fields
    .to_polars(**options)                  # Get the result as a polars dataframe
)
```

#### Pseudonymize using custom keys/keysets

```python
from dapla_pseudo import pseudonymize

# Pseudonymize fields in a local file using the default key:
df = (
    Pseudonymize.from_polars(df)                            # Specify what dataframe to use
    .on_fields("fornavn")                                   # Select the field to pseudonymize
    .with_default_encryption()                              # Select the pseudonymization algorithm to apply
    .run()                                         # Apply pseudonymization to the selected field
    .to_polars()                                            # Get the result as a polars dataframe
)

# Pseudonymize fields in a local file, explicitly denoting the key to use:
df = (
    Pseudonymize.from_polars(df)                            # Specify what dataframe to use
    .on_fields("fornavn")                                   # Select the field to pseudonymize
    .with_default_encryption(custom_key="ssb-common-key-2") # Select the pseudonymization algorithm to apply
    .run()                                         # Apply pseudonymization to the selected field
    .to_polars()                                            # Get the result as a polars dataframe
)
pseudonymize(file_path="./data/personer.json", fields=["fnr", "fornavn"], key="ssb-common-key-1")

# Pseudonymize a local file using a custom keyset:
import json
custom_keyset = PseudoKeyset(
    encrypted_keyset="CiQAp91NBhLdknX3j9jF6vwhdyURaqcT9/M/iczV7fLn...8XYFKwxiwMtCzDT6QGzCCCM=",
    keyset_info={
        "primaryKeyId": 1234567890,
        "keyInfo": [
            {
                "typeUrl": "type.googleapis.com/google.crypto.tink.AesSivKey",
                "status": "ENABLED",
                "keyId": 1234567890,
                "outputPrefixType": "TINK",
            }
        ],
    },
    kek_uri="gcp-kms://projects/some-project-id/locations/europe-north1/keyRings/some-keyring/cryptoKeys/some-kek-1",
)

df = (
    Pseudonymize.from_polars(df)
    .on_fields("fornavn")
    .with_default_encryption(custom_key="1234567890") # Note that the custom key has to be the same as "primaryKeyId" in the custom keyset
    .run(custom_keyset=custom_keyset)
    .to_polars()
)
```

### Depseudonymize

The "Depseudonymize" functions are almost exactly the same as when pseudonymizing.
The only difference being the lack of a "with_stable_id()"-function.
This is to say, that you cannot map from Stable ID *back to* FNR as of Jan 2023.

```python
<<<<<<< HEAD
from dapla_pseudo import Depseudonymize
import polars as pl

file_path="data/personer_pseudonymized.csv"
dtypes = {"fnr": pl.Utf8, "fornavn": pl.Utf8, "etternavn": pl.Utf8, "kjonn": pl.Categorical, "fodselsdato": pl.Utf8}
df = pl.read_csv(file_path, dtypes=dtypes) # Create DataFrame from file

# Example: Single field default encryption (DAEAD)
result_df = (
    Depseudonymize.from_polars(df)                 # Specify what dataframe to use
    .on_fields("fornavn")                          # Select the field to depseudonymize
    .with_default_encryption()                     # Select the depseudonymization algorithm to apply
    .run()                                         # Apply depseudonymization to the selected field
    .to_polars()                                   # Get the result as a polars dataframe
)

# Example: Multiple fields default encryption (DAEAD)
result_df = (
    Depseudonymize.from_polars(df)                 # Specify what dataframe to use
    .on_fields("fornavn", "etternavn")             # Select multiple fields to depseudonymize
    .with_default_encryption()                     # Select the depseudonymization algorithm to apply
    .run()                                         # Apply depseudonymization to the selected fields
    .to_polars()                                   # Get the result as a polars dataframe
)
=======

## TODO
>>>>>>> e94f5968
```

### Repseudonymize

```python
<<<<<<< HEAD

=======
>>>>>>> e94f5968
## TODO
```


_Note that depseudonymization requires elevated access privileges._


## Requirements

- Python >= 3.10
- Dependencies can be found in `pyproject.toml`

## Installation

You can install _Dapla Toolbelt Pseudo_ via [pip] from [PyPI]:

```console
pip install dapla-toolbelt-pseudo
```

## Usage

Please see the [Reference Guide] for details.

## Contributing

Contributions are very welcome.
To learn more, see the [Contributor Guide].

## License

Distributed under the terms of the [MIT license][license],
_Dapla Toolbelt Pseudo_ is free and open source software.

## Issues

If you encounter any problems,
please [file an issue] along with a detailed description.

## Credits

This project was generated from [Statistics Norway]'s [SSB PyPI Template].

[statistics norway]: https://www.ssb.no/en
[pypi]: https://pypi.org/
[ssb pypi template]: https://github.com/statisticsnorway/ssb-pypitemplate
[file an issue]: https://github.com/statisticsnorway/dapla-toolbelt-pseudo/issues
[pip]: https://pip.pypa.io/

<!-- github-only -->

[license]: https://github.com/statisticsnorway/dapla-toolbelt-pseudo/blob/main/LICENSE
[contributor guide]: https://github.com/statisticsnorway/dapla-toolbelt-pseudo/blob/main/CONTRIBUTING.md
[reference guide]: https://statisticsnorway.github.io/dapla-toolbelt-pseudo/reference.html<|MERGE_RESOLUTION|>--- conflicted
+++ resolved
@@ -46,11 +46,7 @@
     Pseudonymize.from_polars(df)                   # Specify what dataframe to use
     .on_fields("fornavn")                          # Select the field to pseudonymize
     .with_default_encryption()                     # Select the pseudonymization algorithm to apply
-<<<<<<< HEAD
-    .pseudonymize()                                # Apply pseudonymization to the selected field
-=======
     .run()                                # Apply pseudonymization to the selected field
->>>>>>> e94f5968
     .to_polars()                                   # Get the result as a polars dataframe
 )
 
@@ -59,11 +55,7 @@
     Pseudonymize.from_polars(df)                   # Specify what dataframe to use
     .on_fields("fornavn", "etternavn")             # Select multiple fields to pseudonymize
     .with_default_encryption()                     # Select the pseudonymization algorithm to apply
-<<<<<<< HEAD
-    .pseudonymize()                                # Apply pseudonymization to the selected fields
-=======
     .run()                                # Apply pseudonymization to the selected fields
->>>>>>> e94f5968
     .to_polars()                                   # Get the result as a polars dataframe
 )
 
@@ -72,11 +64,7 @@
     Pseudonymize.from_polars(df)                   # Specify what dataframe to use
     .on_fields("fnr")                              # Select the field to pseudonymize
     .with_stable_id()                              # Map the selected field to stable id
-<<<<<<< HEAD
-    .pseudonymize()                                # Apply pseudonymization to the selected fields
-=======
     .run()                                # Apply pseudonymization to the selected fields
->>>>>>> e94f5968
     .to_polars()                                   # Get the result as a polars dataframe
 )
 ```
@@ -231,7 +219,6 @@
 This is to say, that you cannot map from Stable ID *back to* FNR as of Jan 2023.
 
 ```python
-<<<<<<< HEAD
 from dapla_pseudo import Depseudonymize
 import polars as pl
 
@@ -256,19 +243,12 @@
     .run()                                         # Apply depseudonymization to the selected fields
     .to_polars()                                   # Get the result as a polars dataframe
 )
-=======
-
-## TODO
->>>>>>> e94f5968
 ```
 
 ### Repseudonymize
 
 ```python
-<<<<<<< HEAD
-
-=======
->>>>>>> e94f5968
+
 ## TODO
 ```
 
