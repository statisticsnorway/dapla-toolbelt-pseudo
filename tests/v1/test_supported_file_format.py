from pathlib import Path

import pandas as pd
import polars as pl
import pytest

from dapla_pseudo.exceptions import ExtensionNotValidError
from dapla_pseudo.v1.supported_file_format import SupportedOutputFileFormat
from dapla_pseudo.v1.supported_file_format import read_to_pandas_df
from dapla_pseudo.v1.supported_file_format import read_to_polars_df
from dapla_pseudo.v1.supported_file_format import write_from_df

PKG = "dapla_pseudo.v1.supported_file_format"
TEST_FILE_PATH = "tests/v1/test_files"


def test_get_pandas_function_name_unsupported_format() -> None:
    # Checks that a unsupported file extension raise a value error.
    unsupported_format = "notsupported"
    with pytest.raises(ExtensionNotValidError):
        SupportedOutputFileFormat(unsupported_format)


@pytest.mark.parametrize("file_format", ["json", "csv", "parquet", "xml"])
def test_read_with_pandas_supported_formats(file_format: str) -> None:
    supported_file_format = SupportedOutputFileFormat(file_format)
    df = read_to_pandas_df(
        supported_file_format, Path(f"{TEST_FILE_PATH}/test.{file_format}")
    )
    assert isinstance(df, pd.DataFrame)


@pytest.mark.parametrize("file_format", ["json", "csv", "parquet"])
def test_read_with_polars_supported_formats(file_format: str) -> None:
    supported_file_format = SupportedOutputFileFormat(file_format)
    df = read_to_polars_df(
        supported_file_format, Path(f"{TEST_FILE_PATH}/test.{file_format}")
    )

    assert isinstance(df, pl.DataFrame)


def test_read_with_polars_unsupported_xml() -> None:
    xml_format = SupportedOutputFileFormat("xml")
    with pytest.raises(ValueError):
        read_to_polars_df(xml_format, Path(f"{TEST_FILE_PATH}/test.xml"))


@pytest.mark.parametrize("file_format", ["json", "csv", "parquet", "xml"])
def test_write_from_df(
    tmp_path: Path, df_personer: pl.DataFrame, file_format: str
) -> None:
    supported_format = SupportedOutputFileFormat(file_format)
<<<<<<< HEAD
    file_path = tmp_path / f"test.{file_format}"
    file_handle = file_path.open(mode="wb")
    write_from_df(df_polars, supported_format, file_handle)
=======

    write_from_df(df_personer, supported_format, f"{tmp_path}/test.{file_format}")
>>>>>>> da49ee8b
<|MERGE_RESOLUTION|>--- conflicted
+++ resolved
@@ -1,3 +1,4 @@
+import json
 from pathlib import Path
 
 import pandas as pd
@@ -9,6 +10,7 @@
 from dapla_pseudo.v1.supported_file_format import read_to_pandas_df
 from dapla_pseudo.v1.supported_file_format import read_to_polars_df
 from dapla_pseudo.v1.supported_file_format import write_from_df
+from dapla_pseudo.v1.supported_file_format import write_from_dicts
 
 PKG = "dapla_pseudo.v1.supported_file_format"
 TEST_FILE_PATH = "tests/v1/test_files"
@@ -51,11 +53,18 @@
     tmp_path: Path, df_personer: pl.DataFrame, file_format: str
 ) -> None:
     supported_format = SupportedOutputFileFormat(file_format)
-<<<<<<< HEAD
-    file_path = tmp_path / f"test.{file_format}"
-    file_handle = file_path.open(mode="wb")
-    write_from_df(df_polars, supported_format, file_handle)
-=======
+    file_handle = open(f"{tmp_path}/test.{file_format}", mode="wb")
+    write_from_df(df_personer, supported_format, file_handle)
 
-    write_from_df(df_personer, supported_format, f"{tmp_path}/test.{file_format}")
->>>>>>> da49ee8b
+
+@pytest.mark.parametrize("file_format", ["json", "csv", "parquet", "xml"])
+def test_write_from_dicts(
+    tmp_path: Path, personer_file_path: str, file_format: str
+) -> None:
+    supported_format = SupportedOutputFileFormat(file_format)
+    print(open(personer_file_path).read())
+    file_data = json.loads(open(personer_file_path).read())
+    assert isinstance(file_data, list)
+
+    dest_path = tmp_path / f"test.{file_format}"
+    write_from_dicts(file_data, supported_format, open(dest_path, mode="wb"))